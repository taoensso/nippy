--- conflicted
+++ resolved
@@ -293,69 +293,13 @@
                         compressor compression/default-snappy-compressor
                         encryptor  encryption/default-aes128-encryptor}}]]
 
-  (let [ex (fn [msg & [e]]
-             (.printStackTrace e)
-             (throw (Exception. (str "Thaw failed. " msg) e)))
+  (let [ex (fn [msg & [e]] (throw (Exception. (str "Thaw failed. " msg) e)))
         thaw-data (fn [data-ba compressor password]
           (let [ba data-ba
                 ba (if password   (encryption/decrypt encryptor password ba) ba)
                 ba (if compressor (compression/decompress compressor ba) ba)
-<<<<<<< HEAD
                 bb (ByteBuffer/wrap ba)]
-            (binding [*read-eval* read-eval?] (thaw-from-buffer bb))))]
-
-    (if legacy-mode? ; Nippy < 2.x
-      (try (thaw-data ba compressor password)
-           (catch Exception e
-             (cond password   (ex "Unencrypted data or wrong password?" e)
-                   compressor (ex "Encrypted or uncompressed data?"   e)
-                   :else      (ex "Encrypted and/or compressed data?" e))))
-
-      ;; Nippy >= 2.x, we have a header!
-      (let [[[id-magic* id-header* id-comp* id-enc* _] data-ba]
-            (utils/ba-split ba 5)
-
-            compressed? (not (zero? id-comp*))
-            encrypted?  (not (zero? id-enc*))]
-
-        (cond
-         (not= id-magic* id-nippy-magic-prefix)
-         (ex (str "Not Nippy data, data frozen with Nippy < 2.x, "
-                  "or data may be corrupt?\n"
-                  "Enable `:legacy-mode?` option for data frozen with Nippy < 2.x."))
-
-         (> id-header* id-nippy-header-ver)
-         (ex "Data frozen with newer Nippy version. Please upgrade.")
-
-         (and strict? (not encrypted?) password)
-         (ex (str "Data is not encrypted. Try again w/o password.\n"
-                  "Disable `:strict?` option to ignore this error. "))
-
-         (and strict? (not compressed?) compressor)
-         (ex (str "Data is not compressed. Try again w/o compressor.\n"
-                  "Disable `:strict?` option to ignore this error."))
-
-         (and encrypted? (not password))
-         (ex "Data is encrypted. Please try again with a password.")
-
-         (and encrypted? password
-              (not= id-enc* (encryption/header-id encryptor)))
-         (ex "Data encrypted with a different Encrypter.")
-
-         (and compressed? compressor
-              (not= id-comp* (compression/header-id compressor)))
-         (ex "Data compressed with a different Compressor.")
-
-         :else
-         (try (thaw-data data-ba (when compressed? compressor)
-                                 (when encrypted?  password))
-              (catch Exception e
-                (if (and encrypted? password)
-                  (ex "Wrong password, or data may be corrupt?" e)
-                  (ex "Data may be corrupt?" e)))))))))
-=======
-                stream (DataInputStream. (ByteArrayInputStream. ba))]
-            (binding [*read-eval* read-eval?] (thaw-from-stream stream))))
+            (binding [*read-eval* read-eval?] (thaw-from-buffer bb))))
 
         maybe-headers
         (fn []
@@ -422,7 +366,6 @@
           (ex (str "Not Nippy data, data frozen with Nippy < 2.x, "
                    "or data may be corrupt?\n"
                    "See `:legacy-mode` option for data frozen with Nippy < 2.x.")))))))
->>>>>>> 15dd24ac
 
 (comment (thaw (freeze "hello"))
          (thaw (freeze "hello" {:compressor nil}))
@@ -495,10 +438,4 @@
   (thaw ba {:read-eval?   read-eval?
             :compressor   (when compressed? compression/default-snappy-compressor)
             :password     password
-<<<<<<< HEAD
-            :legacy-mode? true}))
-
-;; (prn (thaw-from-bytes (freeze-to-bytes false)))
-=======
-            :legacy-mode  true}))
->>>>>>> 15dd24ac
+            :legacy-mode  true}))