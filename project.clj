--- conflicted
+++ resolved
@@ -1,8 +1,4 @@
-<<<<<<< HEAD
 (defproject com.taoensso/nippy "2.0.0-alpha4"
-=======
-(defproject com.taoensso/nippy "2.0.0-alpha3"
->>>>>>> 3e830a4b
   :description "Clojure serialization library"
   :url "https://github.com/ptaoussanis/nippy"
   :license {:name "Eclipse Public License"
